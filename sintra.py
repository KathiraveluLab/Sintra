--- conflicted
+++ resolved
@@ -37,17 +37,12 @@
         
         elif args.command == 'detect':
             event_manager = SintraEventManager()
-<<<<<<< HEAD
-            event_manager.analyze_all()
-            logger.info("Event detection complete.")
-=======
             event_manager.detect_anomalies()
-            logger.info("Anomaly detection complete. Alerts have been stored in event_manager/alerts/<measurement_id>/alerts.json.")
+            print("Anomaly detection complete. Alerts have been stored in event_manager/alerts/<measurement_id>/alerts.json.")
 
         elif args.command == 'alerts':
             event_manager = SintraEventManager()
             event_manager.show_alerts_summary()
->>>>>>> ea9e9fdc
 
     except Exception as e:
         logger.error(f"Error: {e}")
